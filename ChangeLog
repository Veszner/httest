--- conflicted
+++ resolved
@@ -1,6 +1,5 @@
                                                          -*- coding: utf-8 -*-
    
-<<<<<<< HEAD
 Changes with httest 2.4.13
   *) httest: Bugfix SSL issue on SSL close notify [thanks to Armin Abfalterer
              reporting this].
@@ -28,14 +27,11 @@
 	     6 bytes 0x00, 0x01, 0x02, 0x03, 0x04, 0x05
 	     This change is not backward compatible.
 
-
-=======
-Changes with httest 
   *) httest: Adds command _CODER:REGEXENC.
 
   *) configure: Adds some macros allowing the compilation against APR < 1.3
 	
->>>>>>> 11aaa432
+
 Changes with httest 2.4.10
   *) shrinkwrap: Linux cubieboard build (ARM Cortex-A7)
 
