/* contributor license agreements. 
 * The ASF licenses this file to You under the Apache License, Version 2.0
 * (the "License"); you may not use this file except in compliance with
 * the License.  You may obtain a copy of the License at
 *
 *     http://www.apache.org/licenses/LICENSE-2.0
 *
 * Unless required by applicable law or agreed to in writing, software
 * distributed under the License is distributed on an "AS IS" BASIS,
 * WITHOUT WARRANTIES OR CONDITIONS OF ANY KIND, either express or implied.
 * See the License for the specific language governing permissions and
 * limitations under the License.
 */

/**
 * @file
 *
 * @Author christian liesch <liesch@gmx.ch>
 *
 * Core unit test 
 */

/* affects include files on Solaris */
#define BSD_COMP

/************************************************************************
 * Includes
 ***********************************************************************/
#ifdef HAVE_CONFIG_H
#include <config.h>
#endif
#include <stdio.h>
#include <assert.h>
#include "htt_defines.h"

#include <apr.h>
#include <apr_pools.h>
#include <apr_strings.h>
#include <apr_thread_proc.h>
#if APR_HAVE_STDLIB_H
#include <stdlib.h> /* for exit() */
#endif

#include "htt_core.h"
#include "htt_log.h"
#include "htt_bufreader.h"
/************************************************************************
 * Defines 
 ***********************************************************************/

/************************************************************************
 * Typedefs 
 ***********************************************************************/

/************************************************************************
 * Implementation 
 ***********************************************************************/
apr_pool_t *pool = NULL;
char *global_buf[10] = { NULL };

static apr_status_t _cmd_mock_function(htt_executable_t *executable, 
                                       htt_context_t *context, 
                                       apr_pool_t *ptmp, htt_map_t *params, 
                                       htt_stack_t *retvars, char *line) {
  int i = 0;
  char *cur;
  char *last;

  cur = apr_strtok(line, " ", &last);
  i = apr_atoi64(cur);
  assert(i < 10);
  if (global_buf[i] != NULL) {
    global_buf[i] = apr_pstrcat(pool, global_buf[i], last, "\n", NULL);
  }
  else {
    global_buf[i] = apr_pstrcat(pool, last, "\n", NULL);
  }
  return APR_SUCCESS;
}

static htt_t * _test_reset() {
  htt_t *htt;
  apr_file_t *out;
  apr_file_t *err;

  if (pool) {
    /* clean up */
    apr_hook_deregister_all();
    apr_pool_destroy(pool);
  }
  apr_pool_create(&pool, NULL);

  apr_file_open_stdout(&out, pool);
  apr_file_open_stderr(&err, pool);

  htt = htt_new(pool);
  htt_set_log(htt, out, err, HTT_LOG_NONE);
  htt_add_command(htt, "mock", NULL, "<string>", "put string in a buffer", 
                  htt_cmd_line_compile, _cmd_mock_function);
  return htt;
}

int main(int argc, const char *const argv[]) {
  htt_t *htt;

  apr_app_initialize(&argc, &argv, NULL);

  htt = _test_reset();
  fprintf(stdout, "Run one thread... ");
  {
    apr_status_t status;
    char *buf = apr_pstrdup(pool, 
        "thread\n\
           mock 0 foobar\n\
         end");
    global_buf[0] = NULL;
    status = htt_compile_buf(htt, buf, strlen(buf));
    assert(status == APR_SUCCESS);
    status = htt_run(htt);
    assert(status == APR_SUCCESS);
    assert(strcmp(global_buf[0], "foobar\n") == 0);
  }
  fprintf(stdout, "ok\n");

  htt = _test_reset();
  fprintf(stdout, "Run two threads... ");
  {
    apr_status_t status;
    char *buf = apr_pstrdup(pool, 
        "thread\n\
           mock 0 foobar1\n\
         end\n\
         \n\
         thread\n\
           mock 1 foobar2\n\
         end");
    global_buf[0] = NULL;
    global_buf[1] = NULL;
    status = htt_compile_buf(htt, buf, strlen(buf));
    assert(status == APR_SUCCESS);
    status = htt_run(htt);
    assert(status == APR_SUCCESS);
    assert(strcmp(global_buf[0], "foobar1\n") == 0);
    assert(strcmp(global_buf[1], "foobar2\n") == 0);
  }
  fprintf(stdout, "ok\n");

  htt = _test_reset();
  fprintf(stdout, "Run two threads and loop ... ");
  {
    int i;
    htt_bufreader_t *bufreader;
    char *line;
    apr_status_t status;
    char *buf = apr_pstrdup(pool, 
        "thread\n\
<<<<<<< HEAD
           loop 10000\n\
=======
           loop 100\n\
>>>>>>> 2abc6395
             mock 0 foobar1\n\
           end\n\
         end\n\
         \n\
         thread\n\
<<<<<<< HEAD
           loop 10000\n\
=======
           loop 100\n\
>>>>>>> 2abc6395
             mock 1 foobar2\n\
           end\n\
         end");
    global_buf[0] = NULL;
    global_buf[1] = NULL;
    status = htt_compile_buf(htt, buf, strlen(buf));
    assert(status == APR_SUCCESS);
    status = htt_run(htt);
    assert(status == APR_SUCCESS);
    bufreader = htt_bufreader_buf_new(pool, global_buf[0], 
                                      strlen(global_buf[0]));
<<<<<<< HEAD
    for (i = 0; i < 10000; i++) {
=======
    for (i = 0; i < 100; i++) {
>>>>>>> 2abc6395
      status = htt_bufreader_read_line(bufreader, &line);
      assert(status == APR_SUCCESS);
      fprintf(stderr, "XXX: |%s|\n", line);
      fflush(stderr);
      assert(strcmp(line, "foobar1") == 0);
    }
    status = htt_bufreader_read_line(bufreader, &line);
    assert(status == APR_EOF);
    assert(line[0] == 0);
    bufreader = htt_bufreader_buf_new(pool, global_buf[1], 
                                      strlen(global_buf[1]));
<<<<<<< HEAD
    for (i = 0; i < 10000; i++) {
=======
    for (i = 0; i < 100; i++) {
>>>>>>> 2abc6395
      status = htt_bufreader_read_line(bufreader, &line);
      assert(status == APR_SUCCESS);
      fprintf(stderr, "XXX: |%s|\n", line);
      fflush(stderr);
      assert(strcmp(line, "foobar2") == 0);
    }
    status = htt_bufreader_read_line(bufreader, &line);
    assert(status == APR_EOF);
    assert(line[0] == 0);
  }
  fprintf(stdout, "ok\n");

  htt = _test_reset();
  fprintf(stdout, "Run ten threads... ");
  {
    int i;
    apr_status_t status;
    char *buf = apr_pstrdup(pool, 
        "thread 10 t\n\
           mock $t foobar$t\n\
         end");
    for (i = 0; i < 10; i++) {
      global_buf[i] = NULL;
    }
    status = htt_compile_buf(htt, buf, strlen(buf));
    assert(status == APR_SUCCESS);
    status = htt_run(htt);
    assert(status == APR_SUCCESS);
    for (i = 0; i <10; i++) {
      assert(strcmp(global_buf[i], apr_psprintf(pool, "foobar%d\n", i)) == 0);
    }
  }
  fprintf(stdout, "ok\n");

  htt = _test_reset();
  fprintf(stdout, "Run thread in a loop... ");
  {
    apr_status_t status;
    char *buf = apr_pstrdup(pool, 
        "loop 5 i\n\
           thread\n\
             mock $i foobar$i\n\
           end\n\
         end");
    global_buf[0] = NULL;
    global_buf[1] = NULL;
    global_buf[2] = NULL;
    global_buf[3] = NULL;
    global_buf[4] = NULL;
    status = htt_compile_buf(htt, buf, strlen(buf));
    assert(status == APR_SUCCESS);
    status = htt_run(htt);
    assert(status == APR_SUCCESS);
    assert(strcmp(global_buf[0], "foobar0\n") == 0);
    assert(strcmp(global_buf[1], "foobar1\n") == 0);
    assert(strcmp(global_buf[2], "foobar2\n") == 0);
    assert(strcmp(global_buf[3], "foobar3\n") == 0);
    assert(strcmp(global_buf[4], "foobar4\n") == 0);
  }
  fprintf(stdout, "ok\n");

  return 0;
}
<|MERGE_RESOLUTION|>--- conflicted
+++ resolved
@@ -154,21 +154,13 @@
     apr_status_t status;
     char *buf = apr_pstrdup(pool, 
         "thread\n\
-<<<<<<< HEAD
            loop 10000\n\
-=======
-           loop 100\n\
->>>>>>> 2abc6395
              mock 0 foobar1\n\
            end\n\
          end\n\
          \n\
          thread\n\
-<<<<<<< HEAD
            loop 10000\n\
-=======
-           loop 100\n\
->>>>>>> 2abc6395
              mock 1 foobar2\n\
            end\n\
          end");
@@ -180,15 +172,9 @@
     assert(status == APR_SUCCESS);
     bufreader = htt_bufreader_buf_new(pool, global_buf[0], 
                                       strlen(global_buf[0]));
-<<<<<<< HEAD
     for (i = 0; i < 10000; i++) {
-=======
-    for (i = 0; i < 100; i++) {
->>>>>>> 2abc6395
       status = htt_bufreader_read_line(bufreader, &line);
       assert(status == APR_SUCCESS);
-      fprintf(stderr, "XXX: |%s|\n", line);
-      fflush(stderr);
       assert(strcmp(line, "foobar1") == 0);
     }
     status = htt_bufreader_read_line(bufreader, &line);
@@ -196,15 +182,9 @@
     assert(line[0] == 0);
     bufreader = htt_bufreader_buf_new(pool, global_buf[1], 
                                       strlen(global_buf[1]));
-<<<<<<< HEAD
     for (i = 0; i < 10000; i++) {
-=======
-    for (i = 0; i < 100; i++) {
->>>>>>> 2abc6395
       status = htt_bufreader_read_line(bufreader, &line);
       assert(status == APR_SUCCESS);
-      fprintf(stderr, "XXX: |%s|\n", line);
-      fflush(stderr);
       assert(strcmp(line, "foobar2") == 0);
     }
     status = htt_bufreader_read_line(bufreader, &line);
@@ -229,7 +209,7 @@
     assert(status == APR_SUCCESS);
     status = htt_run(htt);
     assert(status == APR_SUCCESS);
-    for (i = 0; i <10; i++) {
+    for (i = 0; i < 10; i++) {
       assert(strcmp(global_buf[i], apr_psprintf(pool, "foobar%d\n", i)) == 0);
     }
   }
