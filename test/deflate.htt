--- conflicted
+++ resolved
@@ -1,8 +1,4 @@
-<<<<<<< HEAD
-@:SKIP $OS win # FIXME seems not to work on windows perhaps _EXEC< is the problem
-=======
-@:SKIP $OS win # FIXME? '_EXEC< gunzip' not working
->>>>>>> 17d87c41
+@:SKIP $OS win # FIXME? '_EXEC< gunzip' not working seems to be a problem with read pipe to thread
 
 SET MAX_DURATION=5000
 INCLUDE $TOP/test/config.htb
