--- conflicted
+++ resolved
@@ -12,39 +12,6 @@
   end
 END
  
-<<<<<<< HEAD
-    accept
-    wait
-    >>HTTP/1.1 200 OK
-    >>Content-Length: AUTO
-    >>
-    >>done
-end
-    
-++Example Lua
-
-function client()
-  while i < 100 do
-    htt:interpret([[
-    _REQ localhost 8080
-    __GET /$i HTTP/1.1
-    __Host: localhost
-    __
-    _EXPECT headers "HTTP/1.1 200"
-    _WAIT  
-    ]])
-  end
-end
-
-function server()
-  htt:interpret([[
-  _LISTEN 8080
-  _RES
-  _WAIT
-  ...
-  ]])
-end
-=======
 All variable used in lua are also usable in the old httest script.
 This could fundamentaly simplify httest and improve it with many
 benefits from lua.
@@ -64,4 +31,3 @@
 
 It seems to me that this would be the best way to improve httest, better than
 creating a new language.
->>>>>>> 46d44d68
