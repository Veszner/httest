--- conflicted
+++ resolved
@@ -113,11 +113,7 @@
   LIBS="$LIBS $APR_ICONV_LIBS -lapriconv-1"
 fi
 
-<<<<<<< HEAD
-MODULES="annotation perf dbg sys math coder date binary websocket socks udp tcp ssl" 
-=======
-MODULES="charset perf dbg sys math coder date binary websocket socks udp tcp ssl" 
->>>>>>> 91b5b485
+MODULES="annotation charset perf dbg sys math coder date binary websocket socks udp tcp ssl" 
 
 HTTEST_MODULES='' 
 if test "$enable_lua_module" = "yes"; then
