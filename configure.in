#                                               -*- Autoconf -*-
# Process this file with autoconf to produce a configure script.

AC_PREREQ(2.53)
AC_INIT(httest, snapshot, ia97lies@sourceforge.net)
AC_CONFIG_AUX_DIR([config])
AM_CONFIG_HEADER([config/config.h])

dnl This is a Hack to deal with a Macro name descrpency between Autoconf
dnl Versions. 
m4_ifdef([AC_INIT_AUTOMAKE], [AC_INIT_AUTOMAKE]) dnl 2.53
m4_ifdef([AM_INIT_AUTOMAKE], [AM_INIT_AUTOMAKE]) dnl 2.57

# Setting up C compiler stuff 
AC_PROG_CC
AC_PROG_CPP
AC_AIX
AC_ISC_POSIX
AC_HEADER_STDC
AC_CHECK_HEADERS([unistd.h])
AC_PROG_LIBTOOL
AC_CONFIG_MACRO_DIR([m4])

# Checks for typedefs, structures, and compiler characteristics.
dnl 2.53 also doesn't have this
m4_ifdef([AC_HEADER_STDBOOL], [AC_HEADER_STDBOOL])
AC_C_CONST
AC_HEADER_TIME

# Checks for library functions.
AC_FUNC_MALLOC
AC_FUNC_SELECT_ARGTYPES
AC_CHECK_FUNCS([bzero select socket])

# customize settings
AC_ARG_ENABLE([use-static], AS_HELP_STRING(--enable-use-static,Try to use archives instead of shared libraries))
AC_ARG_ENABLE([full-static], AS_HELP_STRING(--enable-full-static,Try to compile a statical linked executable))
AC_ARG_ENABLE([iconv-support], AS_HELP_STRING(--enable-iconv-support,enable iconv support))
AC_ARG_ENABLE([ssl-legacy-reneg], AS_HELP_STRING(--enable-ssl-legacy-reneg, enable unsafe legacy renegotation only needed for openssl 0.9.8l))
AC_ARG_ENABLE([lua-module], AS_HELP_STRING(--enable-lua-module,Add Lua support))
AC_ARG_ENABLE([js-module], AS_HELP_STRING(--enable-js-module,Add JavaScript support))
AC_ARG_ENABLE([html-module], AS_HELP_STRING(--enable-html-module,Add html support))
AC_ARG_WITH(apr,AS_HELP_STRING(--with-apr=PATH,path to apr-1-config script),
	[if test ! -x $withval/apr-1-config; then AC_MSG_ERROR($withval/apr-1-config do not exist or is not executable); else APR_CONFIG="$withval/apr-1-config"; fi],
	[APR_CONFIG="apr-1-config"])
AC_ARG_WITH(apr-util,AS_HELP_STRING(--with-apr-util=PATH,path to apu-1-config script),
	[if test ! -x $withval/apu-1-config; then AC_MSG_ERROR($withval/apu-1-config do not exist or is not executable); else APU_CONFIG="$withval/apu-1-config"; fi],
	[APU_CONFIG="apu-1-config"])
AC_ARG_WITH(apr-iconv,AS_HELP_STRING(--with-apr-iconv=PATH,path to apr-iconv directory),
	[if test ! -f $withval/include/apr_iconv.h; then 
	   AC_MSG_ERROR($withval/include/apr_iconv.h do not exist); 
	 else 
	   APR_ICONV_INCLUDES="-I$withval/include"; 
	   APR_ICONV_LIBS="-L$withval/lib/.libs"; 
	 fi],
	[APR_ICONV_INCLUDES="";
	 APR_ICONV_LIBS=""])
AC_ARG_WITH(pcre,AS_HELP_STRING(--with-pcre=PATH,path to pcre-config script),
	[if test ! -x $withval/pcre-config; then AC_MSG_ERROR($withval/pcre-config do not exist or is not executable); else PCRE_CONFIG="$withval/pcre-config"; fi],
	[PCRE_CONFIG="pcre-config"])
AC_ARG_WITH(lua,AS_HELP_STRING(--with-lua=PATH,path to lua source dir),
	[if test ! -d $withval; then AC_MSG_ERROR($withval is not a directory); else LUA_LIB_PATH="-L${withval}"; LUA_INCLUDES="-I${withval}"; LUA_LIB="-llua"; fi],
        [LUA_LIB_PATH=""; if test -d /usr/include/lua5.1; then LUA_INCLUDES="-I/usr/include/lua5.1"; else LUA_INCLUDES=""; fi; if test -f /usr/lib/liblua5.1.a -o -f /usr/lib/liblua5.1.so; then LUA_LIB="-llua5.1"; else LUA_LIB="-llua"; fi])
AC_ARG_WITH(spidermonkey,AS_HELP_STRING(--with-spidermonkey=PATH,path to js-config script),
	[if test ! -x $withval/js-config; then AC_MSG_ERROR($withval/js-config do not exist or is not executable); else JS_CONFIG="$withval/js-config"; fi],
	[JS_CONFIG="js-config"])
AC_ARG_WITH(libxml2,AS_HELP_STRING(--with-libxml2=PATH,path to xml2-config script),
	[if test ! -x $withval/xml2-config; then AC_MSG_ERROR($withval/xml2-config do not exist or is not executable); else XML2_CONFIG="$withval/xml2-config"; fi],
	[XML2_CONFIG="xml2-config"])
AC_ARG_WITH(ssl,AS_HELP_STRING(--with-ssl=PATH,path to openssl source),
	[if test ! -d $withval; then AC_MSG_ERROR($withval is not a directory); else OPENSSL_LIB_PATH="-L${withval}"; OPENSSL_INCLUDES="-I${withval}/include"; fi],
	[OPENSSL_LIB_PATH=""; OPENSSL_INCLUDES=""])

APR_VERSION=`$APR_CONFIG --version`
if test ! "$?" = "0"; then
  echo "libapr is missing"
  exit -1
fi
APU_VERSION=`$APU_CONFIG --version`
if test ! "$?" = "0"; then
  echo "libaprutil is missing"
  exit -1
fi
PCRE_VERSION=`$PCRE_CONFIG --version`
if test ! "$?" = "0"; then
  echo "libpcre is missing"
  exit -1
fi

# Store settings for includes, libs and flags
INCLUDES="`$APR_CONFIG --includes` `$APU_CONFIG --includes` $OPENSSL_INCLUDES $APR_ICONV_CONFIG"
CFLAGS="`$APR_CONFIG --cflags` `$PCRE_CONFIG --cflags` $CFLAGS $INCLUDES"
CPPFLAGS="`$APR_CONFIG --cppflags` $CPPFLAGS"
LIBS="$OPENSSL_LIB_PATH -lssl -lcrypto `$APR_CONFIG --link-ld`  `$APU_CONFIG --link-ld` `$APR_CONFIG --libs` `$APU_CONFIG --libs` `$PCRE_CONFIG --libs` -lz -lm"

if test "$enable_ssl_legacy_reneg" = "yes"; then
  CFLAGS="$CFLAGS -DSSL_ALLOW_UNSAFE_LEGACY_RENEGOTIATION"
fi

# if link static
if test "$enable_full_static" = "yes"; then
  LDFLAGS="-all-static $LDFLAGS"
fi

# if link static
if test "$enable_use_static" = "yes"; then
  LDFLAGS="-static $LDFLAGS"
fi

if test "$enable_iconv_support" = "yes"; then
  CFLAGS="$CFLAGS $APR_ICONV_INCLUDES -DICONV_SUPPORT"
  LIBS="$LIBS $APR_ICONV_LIBS -lapriconv-1"
fi

<<<<<<< HEAD
MODULES="dbg sys math coder date binary websocket socks udp tcp ssl" 
=======
MODULES="perf dbg sys math coder date binary websocket socks udp tcp ssl" 
>>>>>>> 27744365

HTTEST_MODULES='' 
if test "$enable_lua_module" = "yes"; then
  CFLAGS="$CFLAGS $LUA_INCLUDES"
  LIBS="$LIBS $LUA_LIB_PATH $LUA_LIB"
  HTTEST_MODULES="$HTTEST_MODULES lua_crypto.${OBJEXT} lua_module.${OBJEXT}"
  MODULES=" lua $MODULES"
fi
if test "$enable_js_module" = "yes"; then
  JS_VERSION=`$JS_CONFIG --version`
  if test ! "$?" = "0"; then
    echo "spidermonkey lib is missing"
    exit -1
  fi
  CFLAGS="$CFLAGS `$JS_CONFIG --cflags`"
  LIBS="$LIBS `$JS_CONFIG --libs` -lstdc++"
  HTTEST_MODULES="$HTTEST_MODULES js_module.${OBJEXT}"
  MODULES=" js $MODULES "
fi
if test "$enable_html_module" = "yes"; then
  XML2_VERSION=`$XML2_CONFIG --version`
  if test ! "$?" = "0"; then
    echo "libxml2 is missing"
    exit -1
  fi
  CFLAGS="$CFLAGS `$XML2_CONFIG --cflags`"
  LIBS="$LIBS `$XML2_CONFIG --libs`"
  HTTEST_MODULES="$HTTEST_MODULES html_module.${OBJEXT}"
  MODULES=" html $MODULES"
fi

if test -f ./generate_modules_c.sh; then
  ./generate_modules_c.sh "${MODULES}"
fi
AC_SUBST([HTTEST_MODULES])

# generate makefiles
AC_CONFIG_FILES([Makefile
                 tools/Makefile
                 src/Makefile
                 macros/Makefile
                 examples/Makefile
                 plugins/Makefile
                 plugins/vim/Makefile
                 plugins/xemacs/Makefile
                 plugins/crimson/Makefile
                 test/Makefile])
AC_OUTPUT
<|MERGE_RESOLUTION|>--- conflicted
+++ resolved
@@ -112,11 +112,7 @@
   LIBS="$LIBS $APR_ICONV_LIBS -lapriconv-1"
 fi
 
-<<<<<<< HEAD
-MODULES="dbg sys math coder date binary websocket socks udp tcp ssl" 
-=======
 MODULES="perf dbg sys math coder date binary websocket socks udp tcp ssl" 
->>>>>>> 27744365
 
 HTTEST_MODULES='' 
 if test "$enable_lua_module" = "yes"; then
