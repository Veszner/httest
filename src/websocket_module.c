/**
 * Copyright 2011 Christian Liesch
 *
 * Licensed under the Apache License, Version 2.0 (the "License");
 * you may not use this file except in compliance with the License.
 * You may obtain a copy of the License at
 *
 *     http://www.apache.org/licenses/LICENSE-2.0
 *
 * Unless required by applicable law or agreed to in writing, software
 * distributed under the License is distributed on an "AS IS" BASIS,
 * WITHOUT WARRANTIES OR CONDITIONS OF ANY KIND, either express or implied.
 * See the License for the specific language governing permissions and
 * limitations under the License.
 */

/**
 * @file
 *
 * @Author christian liesch <liesch@gmx.ch>
 *
 * Implementation of the HTTP Test Tool Websocket Extention 
 */

/************************************************************************
 * Includes
 ***********************************************************************/
#include "module.h"

/************************************************************************
 * Definitions 
 ***********************************************************************/
#define WS_8_TYPE_CONTINUE 0x0
#define WS_8_TYPE_TEXT 0x1
#define WS_8_TYPE_BINARY 0x2
#define WS_8_TYPE_CLOSE 0x8
#define WS_8_TYPE_PING 0x9
#define WS_8_TYPE_PONG 0xA

const char * ws_module = "ws_module";

typedef struct ws_socket_config_s {
  int version;
} ws_socket_config_t;

/************************************************************************
 * Private 
 ***********************************************************************/

/**
 * GET ssl socket config from socket
 * @param worker IN worker
 * @return socket config
 */
static ws_socket_config_t *ws_get_socket_config(worker_t *worker) {
   ws_socket_config_t *config;
   if (!worker || !worker->socket) {
    return NULL;
  }

  config = module_get_config(worker->socket->config, ws_module);
  if (config == NULL) {
    config = apr_pcalloc(worker->pbody, sizeof(*config));
    module_set_config(worker->socket->config, apr_pstrdup(worker->pbody, ws_module), config);
  }
  return config;
}

/************************************************************************
 * Commands 
 ***********************************************************************/
/**
 * Recevie websocket frames
 * @param worker IN callee
 * @param parent IN caller
 * @param ptmp IN temp pool
 * @return apr status
 */
static apr_status_t block_WS_VERSION(worker_t *worker, worker_t *parent, 
                                     apr_pool_t *ptmp) {
  ws_socket_config_t *sconf = ws_get_socket_config(worker);
  sconf->version = 13;
  return APR_SUCCESS;
}

/**
 * Recevie websocket frames
 * @param worker IN callee
 * @param parent IN caller
 * @param ptmp IN temp pool
 * @return apr status
 */
static apr_status_t block_WS_RECV(worker_t *worker, worker_t *parent, 
                                  apr_pool_t *ptmp) {
  apr_status_t status;
  apr_size_t len;
  int masked;
  uint8_t op;
  uint8_t pl_len;
  uint32_t mask = 0x0;
  apr_size_t payload_len;
  char *type;
  char *payload;

  const char *type_param = store_get(worker->params, "1");
  const char *len_param = store_get(worker->params, "2");

  if (!worker->sockreader) {
    worker_log_error(worker, "Websockets need a open HTTP stream, use _SOCKET");
    return APR_ENOSOCKET;
  }

  len = 1;
  if ((status = sockreader_read_block(worker->sockreader, (char *)&op, &len)) != APR_SUCCESS) {
    worker_log_error(worker, "Could not read first frame byte");
  }
  worker_log(worker, LOG_DEBUG, "Got opcode 0x%X", op);
  type = NULL;
  if ((op >> 7) & 1) {
    type = apr_pstrcat(ptmp, "FIN", type?",":NULL, type, NULL);
  }
  
  switch (op &0xf) {
  case WS_8_TYPE_CONTINUE:
    type = apr_pstrcat(ptmp, "CONTINUE", type?",":NULL, type, NULL);
    break;
  case WS_8_TYPE_TEXT:
    type = apr_pstrcat(ptmp, "TEXT", type?",":NULL, type, NULL);
    break;
  case WS_8_TYPE_BINARY:
    type = apr_pstrcat(ptmp, "BINARY", type?",":NULL, type, NULL);
    break;
  case WS_8_TYPE_CLOSE:
    type = apr_pstrcat(ptmp, "CLOSE", type?",":NULL, type, NULL);
    break;
  case WS_8_TYPE_PING:
    type = apr_pstrcat(ptmp, "PING", type?",":NULL, type, NULL);
    break;
  case WS_8_TYPE_PONG:
    type = apr_pstrcat(ptmp, "PONG", type?",":NULL, type, NULL);
    break;
  }

  len = 1;
  if ((status = sockreader_read_block(worker->sockreader, (char *)&pl_len, &len)) != APR_SUCCESS) {
    worker_log_error(worker, "Could not read first frame byte");
  }
  worker_log(worker, LOG_DEBUG, "Got first len byte %x", pl_len);
  masked = (pl_len & 0x80);
  if (masked) {
    type = apr_pstrcat(ptmp, "MASKED", type?",":NULL, type, NULL);
  }
  worker_log(worker, LOG_DEBUG, "Opcode: %s", type);
  if (type_param) {
    worker_var_set(worker, type_param, type?type:"<NONE>");
  }
  pl_len = pl_len & 0x7f;

  if (pl_len == 126) {
    uint16_t length;
    len = 2;
    if ((status = sockreader_read_block(worker->sockreader, (char *)&length, &len)) != APR_SUCCESS) {
      worker_log_error(worker, "Could not read 16 bit payload length");
    }
#if APR_IS_BIGENDIAN
	payload_len = length;
#else
    payload_len = swap16(length);
#endif
  }
  else if (pl_len == 127) {
    uint64_t length;
    len = 8;
    if ((status = sockreader_read_block(worker->sockreader, (char *)&length, &len)) != APR_SUCCESS) {
      worker_log_error(worker, "Could not read 32 bit payload length");
    }
#if APR_IS_BIGENDIAN
	payload_len = length;
#else
    payload_len = swap64(length);
#endif
  }
  else {
    payload_len = pl_len;
  }
  
  if (masked) {
    len = 4;
    if ((status = sockreader_read_block(worker->sockreader, (char *)&mask, &len)) != APR_SUCCESS) {
      worker_log_error(worker, "Could not read mask");
    }
  }

  len = payload_len;
  if (len_param) {
    worker_var_set(worker, len_param, apr_itoa(ptmp, len));
  }
  worker_log(worker, LOG_DEBUG, "Payload-Length: %ld", len);
  payload = apr_pcalloc(worker->pbody, len + 1);
  if ((status = sockreader_read_block(worker->sockreader, payload, &len)) != APR_SUCCESS) {
<<<<<<< HEAD
    worker_log(worker, LOG_DEBUG, "got: %ld" , len);
=======
    worker_log(worker, LOG_DEBUG, "Got: %ld bytes; Status: %d", len, status);
>>>>>>> 7e7adb15
    worker_log_error(worker, "Could not read payload");
  }

  /* TODO: If masked unmask */
  if (masked) {
    int i, j;
    for (i = 0; i < len; i++) {
      j = i % 4;
      payload[i] ^= ((uint8_t *)&mask)[j];
    }
  }


  status = worker_handle_buf(worker, ptmp, payload, len);
  status = worker_assert(worker, status);
  return status;
}

/**
 * Send websocket frames
 * @param worker IN callee
 * @param parent IN caller
 * @param ptmp IN temp pool
 * @return apr status
 */
static apr_status_t block_WS_SEND(worker_t *worker, worker_t *parent, 
                                  apr_pool_t *ptmp) {
  apr_status_t status;
  char *last;
  char *e;
  char *op_param = store_get_copy(worker->params, ptmp, "1");
  const char *payload_len = store_get(worker->params, "2");
  char *payload = store_get_copy(worker->params, ptmp, "3");
  const char *mask_str = store_get(worker->params, "4");
  uint8_t op = 0;
  uint8_t pl_len_8 = 0;
  uint16_t pl_len_16 = 0;
  uint64_t pl_len_64 = 0;
  apr_size_t len;

  if (!worker->socket || !worker->socket->transport) {
    worker_log_error(worker, "No established socket for websocket protocol");
    return APR_ENOSOCKET;
  }

  worker_log(worker, LOG_DEBUG, "payload: \"%s\"", payload);

  e = apr_strtok(op_param, ",", &last);
  while (e) {
    if (strcmp(e, "FIN") == 0) {
      op |= 1 << 7;
    }
    else if (strcmp(e, "CONTINUE") == 0) {
      op |= WS_8_TYPE_CONTINUE;
    }
    else if (strcmp(e, "TEXT") == 0) {
      op |= WS_8_TYPE_TEXT;
    }
    else if (strcmp(e, "BINARY") == 0) {
      op |= WS_8_TYPE_BINARY;
    }
    else if (strcmp(e, "CLOSE") == 0) {
      op |= WS_8_TYPE_CLOSE;
    }
    else if (strcmp(e, "PING") == 0) {
      op |= WS_8_TYPE_PING;
    }
    else if (strcmp(e, "PONG") == 0) {
      op |= WS_8_TYPE_PONG;
    }
    e = apr_strtok(NULL, ",", &last);
  }
  worker_log(worker, LOG_DEBUG, "Send opcod 0x%X", op);
  
  if (strcmp(payload_len, "AUTO") == 0) {
    if (payload) {
      len = strlen(payload);
    }
    else {
      len = 0;
    }
  }
  else {
    len = apr_atoi64(payload_len);
  }

  worker_log(worker, LOG_DEBUG, "Payload length: %ld", len);

  if (len < 126) {
    pl_len_8 = len;
  }
  else if (len <= 0xFFFF) {
    uint16_t tmp;
    pl_len_8 = 126;
    tmp = len;
#if APR_IS_BIGENDIAN
    pl_len_16 = tmp;
#else
    pl_len_16 = swap16(tmp);
#endif
  }
  else {
    uint16_t tmp;
    pl_len_8 = 127;
    tmp = len;
#if APR_IS_BIGENDIAN
    pl_len_64 = tmp;
#else
    pl_len_64 = swap64(tmp);
#endif
  }

  pl_len_8 = pl_len_8;
  worker_log(worker, LOG_DEBUG, "pl_len: %0x", pl_len_8);
  if (mask_str) {
    pl_len_8 |= 0x80;
  }
  worker_log(worker, LOG_DEBUG, "pl_len_8: %0x, pl_len_16: %ld, pl_len_64: %ld", pl_len_8, pl_len_16, pl_len_64);

  if ((status = transport_write(worker->socket->transport, (const char *)&op, 1)) != APR_SUCCESS) {
    worker_log_error(worker, "Could not send Opcode");
    return status;
  }

  if ((status = transport_write(worker->socket->transport, (const char *)&pl_len_8, 1)) != APR_SUCCESS) {
    worker_log_error(worker, "Could not send first len byte");
    return status;
  }

  if (pl_len_16) {
    if ((status = transport_write(worker->socket->transport, (const char *)&pl_len_16, 2)) != APR_SUCCESS) {
      worker_log_error(worker, "Could not send 16 bit len bytes");
      return status;
    }
  }

  if (pl_len_64) {
    if ((status = transport_write(worker->socket->transport, (const char *)&pl_len_64, 8)) != APR_SUCCESS) {
      worker_log_error(worker, "Could not send 64 bit len bytes");
      return status;
    }
  }

  if (mask_str) {
    uint32_t mask = apr_strtoi64(mask_str, NULL, 0);
    int i, j;
    for (i = 0; i < len; i++) {
      j = i % 4;
      payload[i] ^= ((uint8_t *)&mask)[j];
    }
    if ((status = transport_write(worker->socket->transport, (const char *)&mask, 4)) != APR_SUCCESS) {
      worker_log_error(worker, "Could not send mask bytes");
      return status;
    }
  }

  if ((status = transport_write(worker->socket->transport, payload, len)) != APR_SUCCESS) {
    worker_log_error(worker, "Could not send payload");
    return status;
  }
  worker_log_buf(worker, LOG_INFO, payload, ">", len);


  return APR_SUCCESS;
}

/************************************************************************
 * Module
 ***********************************************************************/
apr_status_t websocket_module_init(global_t *global) {
  apr_status_t status;

  if ((status = module_command_new(global, "WS", "_RECV", "",
				   "Receive websocket frames",
	                           block_WS_RECV)) != APR_SUCCESS) {
    return status;
  }

  if ((status = module_command_new(global, "WS", "_SEND", "<type> <length> <data>",
				   				  "Send websocket frames\n" 
								  "  <type>: can be one or more of the following keywords\n"
								  "          FIN, CONTINUE, CLOSE, TEXT, BINARY, PING, PONG\n"
								  "          there are combinations which will not work, see also RFC\n"
								  "          of websockets to get a clue what is possible and what not.\n"
								  "  <length>: Length of data or AUTO to do this automaticaly\n"
								  "  <data>: Data to be send if spaces the data must be quoted",
	                           block_WS_SEND)) != APR_SUCCESS) {
    return status;
  }

  if ((status = module_command_new(global, "WS", "_VERSION", "",
				   "Set version, for the moment only version 13 is implemented",
	                           block_WS_VERSION)) != APR_SUCCESS) {
    return status;
  }

  return APR_SUCCESS;
}
<|MERGE_RESOLUTION|>--- conflicted
+++ resolved
@@ -197,13 +197,11 @@
   }
   worker_log(worker, LOG_DEBUG, "Payload-Length: %ld", len);
   payload = apr_pcalloc(worker->pbody, len + 1);
-  if ((status = sockreader_read_block(worker->sockreader, payload, &len)) != APR_SUCCESS) {
-<<<<<<< HEAD
-    worker_log(worker, LOG_DEBUG, "got: %ld" , len);
-=======
-    worker_log(worker, LOG_DEBUG, "Got: %ld bytes; Status: %d", len, status);
->>>>>>> 7e7adb15
+  status = sockreader_read_block(worker->sockreader, payload, &len);
+  worker_log(worker, LOG_DEBUG, "Got: %ld bytes; Status: %d", len, status);
+  if (status != APR_SUCCESS) {
     worker_log_error(worker, "Could not read payload");
+    return status;
   }
 
   /* TODO: If masked unmask */
@@ -381,14 +379,15 @@
     return status;
   }
 
-  if ((status = module_command_new(global, "WS", "_SEND", "<type> <length> <data>",
+  if ((status = module_command_new(global, "WS", "_SEND", "<type> <length> <data> <mask>",
 				   				  "Send websocket frames\n" 
 								  "  <type>: can be one or more of the following keywords\n"
 								  "          FIN, CONTINUE, CLOSE, TEXT, BINARY, PING, PONG\n"
 								  "          there are combinations which will not work, see also RFC\n"
 								  "          of websockets to get a clue what is possible and what not.\n"
 								  "  <length>: Length of data or AUTO to do this automaticaly\n"
-								  "  <data>: Data to be send if spaces the data must be quoted",
+								  "  <data>: Data to be send if spaces the data must be quoted"
+								  "  <mask>: Optional 64 Byte number to mask data",
 	                           block_WS_SEND)) != APR_SUCCESS) {
     return status;
   }
