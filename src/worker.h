/* Licensed to the Apache Software Foundation (ASF) under one or more
 * contributor license agreements. 
 * The ASF licenses this file to You under the Apache License, Version 2.0
 * (the "License"); you may not use this file except in compliance with
 * the License.  You may obtain a copy of the License at
 *
 *     http://www.apache.org/licenses/LICENSE-2.0
 *
 * Unless required by applicable law or agreed to in writing, software
 * distributed under the License is distributed on an "AS IS" BASIS,
 * WITHOUT WARRANTIES OR CONDITIONS OF ANY KIND, either express or implied.
 * See the License for the specific language governing permissions and
 * limitations under the License.
 */

/**
 * @file
 *
 * @Author christian liesch <liesch@gmx.ch>
 *
 * Interface of the HTTP Test Tool file.
 */

#ifndef HTTEST_WORKER_H
#define HTTEST_WORKER_H

typedef struct socket_s {
  apr_socket_t *socket;
#define SOCKET_CLOSED 0
#define SOCKET_CONNECTED 1
  int socket_state;
#ifdef USE_SSL
  int is_ssl;
  SSL *ssl;
  SSL_SESSION *sess;
#endif
  apr_size_t peeklen;
  char peek[32];
  apr_table_t *cookies;
  char *cookie;
} socket_t;

typedef struct validation_s {
  apr_table_t *dot;
  apr_table_t *headers;
  apr_table_t *body;
  apr_table_t *error;
  apr_table_t *exec;
} validation_t;

typedef struct recorder_s {
  int on;
#define RECORDER_OFF 0
#define RECORDER_RECORD 1
#define RECORDER_PLAY 2
  int flags;
#define RECORDER_RECORD_NONE 0
#define RECORDER_RECORD_STATUS 1
#define RECORDER_RECORD_HEADERS 2
#define RECORDER_RECORD_BODY 4
#define RECORDER_RECORD_ALL RECORDER_RECORD_STATUS|RECORDER_RECORD_HEADERS|RECORDER_RECORD_BODY 
  apr_pool_t *pool;
  sockreader_t *sockreader;
} recorder_t;

typedef struct worker_s worker_t;
typedef apr_status_t(*interpret_f)(worker_t * self, worker_t *parent);
struct worker_s {
  /* generic data holder */
  apr_hash_t *config;
  /* interpreter for this worker */
  interpret_f interpret;
  /* this is the pool where the structure lives */
  apr_pool_t *heartbeat;
  /* dies on END */
  apr_pool_t *pbody;
  /* dies on every _CLOSE */
  apr_pool_t *pool;
  /* dies on every command */
  apr_pool_t *pcmd;
  /* dies on every flush */
  apr_pool_t *pcache;
  /* dies on check */
  apr_pool_t *pcheck;
  const char *filename;
  X509 *foreign_cert;
  apr_file_t *tmpf;
#define FLAGS_NONE           0x00000000
#define FLAGS_PIPE           0x00000001
#define FLAGS_CHUNKED        0x00000002
#define FLAGS_PIPE_IN        0x00000008
#define FLAGS_FILTER         0x00000010
#define FLAGS_CLIENT         0x00000020
#define FLAGS_SERVER         0x00000040
#define FLAGS_ONLY_PRINTABLE 0x00000080
#define FLAGS_PRINT_HEX      0x00000100
#define FLAGS_SSL_LEGACY     0x00000200
#define FLAGS_AUTO_CLOSE     0x00000400
#define FLAGS_AUTO_COOKIE    0x00000800
#define FLAGS_IGNORE_BODY    0x00001000
  int flags;
  apr_proc_t proc;
  int cmd;
  int cmd_from;
  int cmd_to;
  int which;
  char *name;
  char *prefix;
  char *additional;
  char *file_and_line;
  int chunksize;
  apr_size_t sent;
  int req_cnt;
  char *match_seq;
  apr_time_t socktmo;
  apr_thread_t *mythread;
  apr_thread_cond_t *sync_cond;
  apr_thread_mutex_t *sync_mutex;
  apr_thread_mutex_t *mutex;
  apr_table_t *lines;
  apr_table_t *cache;
  validation_t match;
  validation_t grep;
  validation_t expect;
  apr_table_t *headers_allow;
  apr_table_t *headers_filter;
  apr_table_t *headers_add;
  apr_table_t *headers;
  apr_table_t *vars;
  apr_table_t *params;
  apr_table_t *retvars;
  apr_table_t *locals;
  apr_table_t *tmp_table;
  apr_hash_t *modules;
  apr_hash_t *blocks;
  apr_time_t start_time;
  apr_hash_t *sockets;
  apr_socket_t *listener;
  socket_t *socket;
  apr_port_t listener_port;
  char *listener_addr;
  sockreader_t *sockreader;
  recorder_t *recorder;
#define LOG_NONE 0
#define LOG_ERR 1
#define LOG_WARN 2
#define LOG_INFO 3
#define LOG_CMD 4
#define LOG_DEBUG 5
  int log_mode;
#ifdef USE_SSL
  int is_ssl;
  SSL_CTX *ssl_ctx;
  SSL_METHOD *meth;
  BIO *bio_out;
  BIO *bio_err;
  char *ssl_info;
#endif
#if APR_HAS_FORK
  apr_hash_t *procs;
#endif
};

typedef struct global_s {
  apr_pool_t *pool;
  int flags;
  const char *filename;
  apr_table_t *vars;
  apr_hash_t *modules;
  apr_hash_t *blocks;
  apr_table_t *files;
  int log_mode;
  apr_table_t *threads;
  apr_table_t *clients;
  apr_table_t *servers;
  apr_table_t *daemons;
  int CLTs; 
  int SRVs; 
  apr_thread_cond_t *cond; 
  apr_thread_mutex_t *sync;
  apr_thread_mutex_t *mutex;
  int line_nr;
#define GLOBAL_STATE_NONE   0
#define GLOBAL_STATE_CLIENT 1
#define GLOBAL_STATE_SERVER 2
#define GLOBAL_STATE_BLOCK  3
#define GLOBAL_STATE_DAEMON  4
#define GLOBAL_STATE_FILE 5
  int state;
#define GLOBAL_FILE_STATE_NORMAL 0
#define GLOBAL_FILE_STATE_MODULE 1
  int file_state;
  int socktmo;
  char *prefix;
  worker_t *worker;
  apr_threadattr_t *tattr;
  int recursiv;
} global_t;

typedef struct command_s command_t;
typedef apr_status_t(*command_f) (command_t * self, void * type, char *data);

struct command_s {
  char *name;
  command_f func;
  char *syntax;
  char *help;
};

#ifndef min
#define min(a,b) ((a)<(b))?(a):(b)
#endif
#ifndef max
#define max(a,b) ((a)>(b))?(a):(b)
#endif

#ifndef DEFAULT_THREAD_STACKSIZE
#define DEFAULT_THREAD_STACKSIZE 262144 
#endif

#define RSA_SERVER_CERT "server.cert.pem"
#define RSA_SERVER_KEY "server.key.pem"

#define LISTENBACKLOG_DEFAULT 511
	
#define COMMAND_NEED_ARG(err_text) \
{ \
  while (*data == ' ') { \
    ++data; \
  } \
  if(!*data) { \
    worker_log(worker, LOG_ERR, err_text); \
    return APR_EGENERAL; \
  } \
<<<<<<< HEAD
  copy = apr_pstrdup(worker->pcmd, &data[i]); \
  copy = worker_replace_vars(worker, worker->pcmd, copy); \
=======
  copy = apr_pstrdup(worker->pcmd, data); \
  copy = worker_replace_vars(worker, copy); \
>>>>>>> 4d886446
  if (self) { \
    worker_log(worker, LOG_CMD, "%s %s", self->name, copy); \
  } \
  else { \
    worker_log(worker, LOG_CMD, "%s", copy); \
  } \
}

#define COMMAND_OPTIONAL_ARG \
{ \
  while (*data == ' ') { \
    ++data; \
  } \
<<<<<<< HEAD
  copy = apr_pstrdup(worker->pcmd, &data[i]); \
  copy = worker_replace_vars(worker, worker->pcmd, copy); \
=======
  copy = apr_pstrdup(worker->pcmd, data); \
  copy = worker_replace_vars(worker, copy); \
>>>>>>> 4d886446
  worker_log(worker, LOG_CMD, "%s %s", self->name, copy); \
}

#define COMMAND_NO_ARG \
  worker_log(worker, LOG_CMD, "%s", self->name)

apr_status_t worker_new(worker_t ** self, char *additional,
                        char *prefix, global_t *global, interpret_f interpret);
apr_status_t worker_clone(worker_t ** self, worker_t * orig); 

/** commands */
apr_status_t command_REQ(command_t * self, worker_t * worker, char *data);
apr_status_t command_RESWAIT(command_t * self, worker_t * worker, char *data);
apr_status_t command_RES(command_t * self, worker_t * worker, char *data);
apr_status_t command_WAIT(command_t * self, worker_t * worker, char *data);
apr_status_t command_SLEEP(command_t * self, worker_t * worker, char *data);
apr_status_t command_EXPECT(command_t * self, worker_t * worker, char *data);
apr_status_t command_CLOSE(command_t * self, worker_t * worker, char *data);
apr_status_t command_TIMEOUT(command_t * self, worker_t * worker, char *data);
apr_status_t command_MATCH(command_t * self, worker_t * worker, char *data);
apr_status_t command_GREP(command_t * self, worker_t * worker, char *data);
apr_status_t command_SET(command_t * self, worker_t * worker, char *data);
apr_status_t command_DATA(command_t * self, worker_t * worker, char *data);
apr_status_t command_FLUSH(command_t * self, worker_t * worker, char *data);
apr_status_t command_CHUNK(command_t * self, worker_t * worker, char *data);
apr_status_t command_EXEC(command_t * self, worker_t * worker, char *data);
apr_status_t command_SENDFILE(command_t * self, worker_t * worker, char *data);
apr_status_t command_PIPE(command_t * self, worker_t * worker, char *data);
apr_status_t command_NOCRLF(command_t * self, worker_t * worker, char *data);
apr_status_t command_SOCKSTATE(command_t * self, worker_t * worker, char *data);
apr_status_t command_HEADER(command_t *self, worker_t *worker, char *data);
apr_status_t command_RAND(command_t *self, worker_t *worker, char *data);
apr_status_t command_DEBUG(command_t *self, worker_t *worker, char *data);
apr_status_t command_UP(command_t *self, worker_t *worker, char *data);
apr_status_t command_DOWN(command_t *self, worker_t *worker, char *data);
apr_status_t command_TIME(command_t *self, worker_t *worker, char *data);
apr_status_t command_LOG_LEVEL(command_t *self, worker_t *worker, char *data);
apr_status_t command_SYNC(command_t *self, worker_t *worker, char *data);
apr_status_t command_RECV(command_t * self, worker_t * worker, char *data);
apr_status_t command_READLINE(command_t *self, worker_t *worker, char *data);
apr_status_t command_CHECK(command_t *self, worker_t *worker, char *data);
apr_status_t command_OP(command_t * self, worker_t * worker, char *data);
apr_status_t command_WHICH(command_t * self, worker_t * worker, char *data);
apr_status_t command_CERT(command_t * self, worker_t * worker, char *data);
apr_status_t command_VERIFY_PEER(command_t *self, worker_t * worker, 
                                 char *data);
apr_status_t command_RENEG(command_t *self, worker_t * worker, char *data);
apr_status_t command_ONLY_PRINTABLE(command_t *self, worker_t *worker, 
                                    char *data); 
apr_status_t command_SH(command_t *self, worker_t *worker, char *data); 
apr_status_t command_ADD_HEADER(command_t *self, worker_t *worker, char *data);
apr_status_t command_DETACH(command_t *self, worker_t *worker, char *data);
apr_status_t command_PID(command_t *self, worker_t *worker, char *data); 
apr_status_t command_URLENC(command_t *self, worker_t *worker, char *data); 
apr_status_t command_URLDEC(command_t *self, worker_t *worker, char *data); 
apr_status_t command_B64ENC(command_t *self, worker_t *worker, char *data);
apr_status_t command_B64DEC(command_t *self, worker_t *worker, char *data); 
apr_status_t command_STRFTIME(command_t *self, worker_t *worker, char *data); 
apr_status_t command_TUNNEL(command_t *self, worker_t *worker, char *data); 
apr_status_t command_BREAK(command_t *self, worker_t *worker, char *data); 
apr_status_t command_PRINT_HEX(command_t *self, worker_t *worker, char *data); 
apr_status_t command_TIMER(command_t *self, worker_t *worker, char *data); 
apr_status_t command_SSL_CONNECT(command_t *self, worker_t *worker, char *data);
apr_status_t command_SSL_LEGACY(command_t *self, worker_t *worker, char *data); 
apr_status_t command_SSL_SECURE_RENEG_SUPPORTED(command_t *self, 
                                                worker_t *worker, char *data);
apr_status_t command_SSL_ENGINE(command_t *self, worker_t *worker, char *data); 
apr_status_t command_AUTO_CLOSE(command_t *self, worker_t *worker, char *data); 
apr_status_t command_AUTO_COOKIE(command_t *self, worker_t *worker, char *data); 
apr_status_t command_IGNORE_BODY(command_t *self, worker_t *worker, char *data); 
apr_status_t command_SSL_CERT_VAL(command_t *self, worker_t *worker, 
                                  char *data); 
apr_status_t command_SSL_SESSION_ID(command_t *self, worker_t *worker, char *data); 
apr_status_t command_SSL_BUF_2_CERT(command_t *self, worker_t *worker, 
                                    char *data);
#if APR_HAS_FORK
apr_status_t command_PROC_WAIT(command_t *self, worker_t *worker, char *data); 
#endif
apr_status_t command_MATCH_SEQ(command_t * self, worker_t * worker, char *data);
apr_status_t command_RECORD(command_t *self, worker_t *worker, char *data); 
apr_status_t command_PLAY(command_t *self, worker_t *worker, char *data); 
apr_status_t command_USE(command_t *self, worker_t *worker, char *data); 
apr_status_t command_SSL_GET_SESSION(command_t *self, worker_t *worker, char *data); 
apr_status_t command_SSL_SET_SESSION(command_t *self, worker_t *worker, char *data); 

/** helper */
char * worker_replace_vars(worker_t * worker, apr_pool_t *pool, char *line); 
void worker_log(worker_t * self, int log_mode, char *fmt, ...); 
void worker_log_error(worker_t * self, char *fmt, ...); 
void worker_log_buf(worker_t * self, int log_mode, char *buf, char *prefix, 
                    int len); 
apr_status_t worker_test_unused(worker_t * self); 
apr_status_t worker_test_unused_errors(worker_t * self); 
apr_status_t worker_expect(worker_t * self, apr_table_t * regexs, 
                           const char *data, apr_size_t len); 
apr_status_t worker_check_expect(worker_t * self, apr_status_t status); 
apr_status_t worker_check_error(worker_t *self, apr_status_t status); 
apr_status_t worker_flush(worker_t * self);
apr_status_t worker_clone(worker_t ** self, worker_t * orig); 
apr_status_t worker_body(worker_t **body, worker_t *worker, char *end); 
void worker_body_end(worker_t *body, worker_t *worker); 
void worker_destroy(worker_t * self); 
apr_status_t worker_match(worker_t * worker, apr_table_t * regexs, 
                          const char *data, apr_size_t len); 
void worker_conn_close_all(worker_t *self); 
apr_status_t worker_ssl_ctx(worker_t * self, char *certfile, char *keyfile, 
                            char *cafile, int check); 
apr_status_t worker_listener_up(worker_t *worker, apr_int32_t backlog); 
void worker_get_socket(worker_t *self, const char *hostname, 
                       const char *portname);
apr_status_t worker_ssl_accept(worker_t * worker); 
apr_status_t worker_add_line(worker_t * self, const char *file_and_line,
                             char *line); 
apr_status_t worker_socket_send(worker_t *self, char *buf, 
                                apr_size_t len); 
apr_status_t worker_to_file(worker_t * self);

#endif<|MERGE_RESOLUTION|>--- conflicted
+++ resolved
@@ -232,13 +232,8 @@
     worker_log(worker, LOG_ERR, err_text); \
     return APR_EGENERAL; \
   } \
-<<<<<<< HEAD
-  copy = apr_pstrdup(worker->pcmd, &data[i]); \
-  copy = worker_replace_vars(worker, worker->pcmd, copy); \
-=======
   copy = apr_pstrdup(worker->pcmd, data); \
   copy = worker_replace_vars(worker, copy); \
->>>>>>> 4d886446
   if (self) { \
     worker_log(worker, LOG_CMD, "%s %s", self->name, copy); \
   } \
@@ -252,13 +247,8 @@
   while (*data == ' ') { \
     ++data; \
   } \
-<<<<<<< HEAD
-  copy = apr_pstrdup(worker->pcmd, &data[i]); \
-  copy = worker_replace_vars(worker, worker->pcmd, copy); \
-=======
   copy = apr_pstrdup(worker->pcmd, data); \
   copy = worker_replace_vars(worker, copy); \
->>>>>>> 4d886446
   worker_log(worker, LOG_CMD, "%s %s", self->name, copy); \
 }
 
