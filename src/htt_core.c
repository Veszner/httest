--- conflicted
+++ resolved
@@ -1,5 +1,3 @@
-<<<<<<< HEAD
-=======
 /**
  * Copyright 2006 Christian Liesch
  *
@@ -321,8 +319,7 @@
   command->desc = desc;
   command->compile = compile;
   command->function = function;
-  apr_hash_set(htt_executable_get_config(htt->executable), name, 
-               APR_HASH_KEY_STRING, command);
+  htt_executable_set_config(htt->executable, name, command);
 }
 
 htt_command_t *htt_get_command(htt_t *htt, const char *cmd) {
@@ -330,12 +327,10 @@
   htt_executable_t *top = htt->executable;
   int i = 1;
 
-  command = apr_hash_get(htt_executable_get_config(top), cmd, 
-                         APR_HASH_KEY_STRING);
+  command = htt_executable_get_config(top, cmd);
   top = htt_stack_index(htt->stack, i);
   while (top && !command) {
-    command = apr_hash_get(htt_executable_get_config(top), cmd, 
-                           APR_HASH_KEY_STRING);
+    command = htt_executable_get_config(top, cmd);
     top = htt_stack_index(htt->stack, ++i);
   }
 
@@ -452,8 +447,7 @@
   new_command->signature = signature;
   new_command->compile = _cmd_function_compile;
   new_command->user_data = executable;
-  apr_hash_set(htt_executable_get_config(htt->executable), name, 
-               APR_HASH_KEY_STRING, new_command);
+  htt_executable_set_config(htt->executable, name, new_command);
   htt_stack_push(htt->stack, executable);
   htt->executable = executable;
   return APR_SUCCESS;
@@ -594,5 +588,4 @@
   /* this must return a closure */
   htt_stack_push(retvars, loop_closure);
   return APR_SUCCESS;
-}
->>>>>>> 8baf6749
+}