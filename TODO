htproxy
-------
- Etag support
- Title matcher
- Link name matcher (the stuff between <a href..> and </a>)
- Generic tag matcher
- SSL support

httest
------
<<<<<<< HEAD
- debugger: break on error
- Clean up unused EXPECT/MATCH after a _ERROR ... _END 
=======
- DOM und XmlHttpRequest
- Conditions to skip or start a test
- Need an assert command => _ASSERT 2 < $i
- XSS, Slowloris, SQL injection, ... snipplets
- On abort print current line number
>>>>>>> bbdb34c5
- Print line number in output
- Color coding in output
- Stack trace on error is not highlighted. Do it the C way :)
- XML output
- XSS, Slowloris, SQL injection, ... snipplets
- Show SSL handshake information on stdout, perhaps make it expectable. 
- Need more information on ssl failure
- Plain on SSL connection terminate with a clear error
- Update user guide!
- Transparent forward proxy support
- Fix that problem with command lookup, _SET and _SETUP do conflicting
- Nested lines like the one for lua with [[ ... ]]
- Encrpyt the ntml type 3 message and extrakt user
<|MERGE_RESOLUTION|>--- conflicted
+++ resolved
@@ -8,16 +8,13 @@
 
 httest
 ------
-<<<<<<< HEAD
 - debugger: break on error
 - Clean up unused EXPECT/MATCH after a _ERROR ... _END 
-=======
 - DOM und XmlHttpRequest
 - Conditions to skip or start a test
 - Need an assert command => _ASSERT 2 < $i
 - XSS, Slowloris, SQL injection, ... snipplets
 - On abort print current line number
->>>>>>> bbdb34c5
 - Print line number in output
 - Color coding in output
 - Stack trace on error is not highlighted. Do it the C way :)
