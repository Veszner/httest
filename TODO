htproxy
-------
- Etag support
- Title matcher
- Link name matcher (the stuff between <a href..> and </a>)
- Generic tag matcher
- SSL support

httest
------
<<<<<<< HEAD
- Fix that problem with command lookup, _SET and _SETUP do conflicting
=======
- Update user guide!
- Nested lines like the one for lua with [[ ... ]]
>>>>>>> ceaaf206
- Hash variable, btw. the variables are hold in hash :)
- Add/Remove elements in hash variables
- Print hash variables as query
- Encrpyt the ntml type 3 message and extrakt user
- Plain on SSL connection terminate with a clear error
- Stack trace on error is not highlighted. Do it the C way :)
- Precompile httest script
- Include concept with env variables
- SSL session reuse (partial)
- _TRY ... _CATCH ... FINALLY ... END TRY
- Store recorded stuff in a variable
- Array variable
- Need more information on ssl failure
- global vars can not resolve allready set vars on SET
- Multiline blocks<|MERGE_RESOLUTION|>--- conflicted
+++ resolved
@@ -8,12 +8,9 @@
 
 httest
 ------
-<<<<<<< HEAD
+- Update user guide!
 - Fix that problem with command lookup, _SET and _SETUP do conflicting
-=======
-- Update user guide!
 - Nested lines like the one for lua with [[ ... ]]
->>>>>>> ceaaf206
 - Hash variable, btw. the variables are hold in hash :)
 - Add/Remove elements in hash variables
 - Print hash variables as query
